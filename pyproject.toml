--- conflicted
+++ resolved
@@ -2,11 +2,7 @@
 
 name = "bayesian-models"
 
-<<<<<<< HEAD
-version = "0.0.0"
-=======
 version = "0.0.3"
->>>>>>> 60bbb90c
 
 authors = [
   { name="Alexander Rodis", email="alexanderrhodis@gmail.com" },
@@ -23,11 +19,6 @@
 classifiers = [
     "Programming Language :: Python :: 3",
     "Operating System :: OS Independent",
-<<<<<<< HEAD
-    "Development Status :: 1 - Planning",
-]
-
-=======
     "License :: OSI Approved :: Apache Software License",
     "Development Status :: 2 - Pre-Alpha",
     "Intended Audience :: Science/Research",
@@ -38,7 +29,6 @@
 
 keywords = ["bayesian", "models", "statistics", "pymc"]
 
->>>>>>> 60bbb90c
 [project.urls]
 
 "Homepage" = "https://github.com/AlexRodis/bayesian_models"
