--- conflicted
+++ resolved
@@ -821,11 +821,7 @@
         if self.nan_present_flag and self.nan_handling=='exclude':
             filtered_data=BEST.exclude_missing_nan(rescaled)
             
-<<<<<<< HEAD
-        elif self.nan_present_flag and self.nan_handling=='impute':
-=======
-        elif self._nan_present_flag and self.nan_handling=='impute':
->>>>>>> e4822abd
+        elif self._nan_present_flag and self.nan_handling=='inpute':
             filtered_data=BEST.impute_missing_nan(rescaled)
     
         else:
