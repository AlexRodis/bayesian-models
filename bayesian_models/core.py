--- conflicted
+++ resolved
@@ -1142,14 +1142,9 @@
                     ef_size_sym='Effect_Size', pair=pair_id)
                 effect_magnitude = pymc.Deterministic(
                     v_name_magnitude, diff/pymc.math.sqrt(
-<<<<<<< HEAD
-                        (std1**2+std2**2)/2), dims='dimensions')
-                self.variables[v_name_magnitude].append(
-                    effect_magnitude)
-=======
+
                         (std1**2+std2**2)/2), dims='dimentions')
                 self.variables[v_name_magnitude] = effect_magnitude
->>>>>>> 0fd2d082
                 self._derived_quantities['effect_magnitude'].append(
                     v_name_magnitude
                 )
