# bayesian_models
A small library build on top of  `pymc` that implements many common models

## Introduction

Over the course of many projects, I've often had to implement many small variations of the same general model, in `pymc`. The `pymc` Probabilistic Programming Language (PPM) is powerfull library for bayesian inference, allowing the user to specify and perform inference on near arbitrary models. It's extremelly frexible and provides the user with the basic tools for model construction. Over the course of various projects, I've often had to write many different version of the same model, for example estimating group differences with the Kruschke's BEST model. For large datasets and complex problems, this can easily result in messy code, especially with multiple versions of the same model need to be accessible. Out of this need for reusability this project was born.

`bayesian_models` aims to implement `sklearn` style classes, representing general types of models a user may wish to specify. Since there is a very large variety of statistical models available, only some are included in this library in a somewhat ad-hoc  manner. The following models are planned for implementation:

* BEST (Bayesian Estimation Superceeds the t Test) := Statistical comparisons' between groups, analoguous to hypothesis testing (COMPLETED)

* BayesianNeuralNetworks := While neural networks are a far to heterogenuous category of models to be considered in full, common neural networks will be included (WIP)

* Gaussian Processes := GPs are a powerfull modeling tool, exhibiting very high degree of flexibility, whose unique features make it very appealing for scientific applications (INITIALIZED)

* Bayesian Optimization := Bayesian Optimization is a very powerfull optimization algorithm that seems uniquely well suited for many scientific applications. While several software packages are available in Python, these implementations seem to be written with programmatic applications in mind. Hence they all tightly couple the evalutation of the loss function, which makes their use difficult in cases where the actuall evaluation process is a physical process rather that a piece of code. Python provides a unique, high-level idiom well suited for this task, the Generator. (WIP)

* SEM (Structural Equation Models) := SEM models are exceedingly popular in certain fields like sociology and psychology, where they've been used with great success. Despite their many promising application to other scientific fields, they remain largely unknown (CONSIDERED)

* Other models considered GAMs, Splines

## Installation

Until official publication the library can be installed directly via the repo. First contact me to obtain access to the repository and ensure you've set up ssh authentication (required by git).

You can then install the library with the command:

```
<<<<<<< HEAD
pip install git+ssh://git@github.com/AlexRodis/bayesian_models.git
=======
pip install pip install git+ssh://git@github.com/AlexRodis/bayesian_models.git
>>>>>>> 60bbb90c
```
It is often desirable to run models with a GPU if available. At present, there are known issues with the `numpyro` dependency. Only these versions are supported:

```
jax==0.4.1
jaxlib==0.4.1
```
To install the developement version run:
```
pip install 'bayesian_models[dev]@ git+ssh://git@github.com/AlexRodis/bayesian_models.git@dev-main'
```

To attempt to install with GPU support run:
```
pip install 'bayesian_models[GPU]@ git+ssh://git@github.com/AlexRodis/bayesian_models.git'
```
Note the GPU version is unstable

You must also set the following environment variable prior to all other commands, including imports

```
XLA_PYTHON_CLIENT_PREALLOCATE=false
```

These dependencies are only required with `pymc.sampling.jax.sample_numpyro_nuts` and if using the default options can be ignored

WARNING! The library is still in pre-alpha stage. Expect breaking changes and bugs<|MERGE_RESOLUTION|>--- conflicted
+++ resolved
@@ -26,11 +26,7 @@
 You can then install the library with the command:
 
 ```
-<<<<<<< HEAD
-pip install git+ssh://git@github.com/AlexRodis/bayesian_models.git
-=======
 pip install pip install git+ssh://git@github.com/AlexRodis/bayesian_models.git
->>>>>>> 60bbb90c
 ```
 It is often desirable to run models with a GPU if available. At present, there are known issues with the `numpyro` dependency. Only these versions are supported:
 
